--- conflicted
+++ resolved
@@ -45,8 +45,6 @@
     }
 });
 
-<<<<<<< HEAD
-=======
 // GET /api/missions/find/bundle/:bundleId/tutor/:tutorId - Find a mission by bundle and tutor
 router.get("/find/bundle/:bundleId/tutor/:tutorId", async (req, res) => {
     try {
@@ -58,8 +56,6 @@
     }
 });
 
-// GET /api/missions/:missionId - Get a single mission by its ID
->>>>>>> d8747c41
 router.get("/:missionId", hasPermission(EPermission.MISSIONS_VIEW), async (req, res) => {
     try {
         const { missionId } = req.params;
@@ -102,8 +98,6 @@
     }
 });
 
-<<<<<<< HEAD
-=======
 // PATCH /api/missions/:missionId/hours - Update the hours of a mission
 router.patch("/:missionId/hours", async (req, res) => {
     try {
@@ -121,8 +115,6 @@
 });
 
 
-// PATCH /api/missions/:missionId - Update a mission
->>>>>>> d8747c41
 router.patch("/:missionId", hasPermission(EPermission.MISSIONS_EDIT), async (req, res) => {
     try {
         const { missionId } = req.params;
