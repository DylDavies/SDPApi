import { Router } from 'express';
import { Singleton } from '../../models/classes/Singleton';
import { LoggingService } from '../../services/LoggingService';
import { UserService } from '../../services/UserService';
import MUser from '../../db/models/MUser.model';
import { authenticationMiddleware } from '../../middleware/auth.middleware';
import IPayloadUser from '../../models/interfaces/IPayloadUser.interface';
import { WithId } from 'mongodb';

const router = Router();
const userService = Singleton.getInstance(UserService);
const logger = Singleton.getInstance(LoggingService);

router.use(authenticationMiddleware);

router.get('/', async (req, res) => {
    try{
        const { id } =  req.user as IPayloadUser;
        const user = await userService.getUser(id);

        if(!user){
            logger.error("User was not returned");
            return res.status(404).send("User not found");
        }

        return res.status(200).json(user);
    } catch (error){
        logger.error(`Error fetching user.`, error);
        return res.status(500).send('Internal Server Error');
    }
})

router.patch('/', async (req,res) => {
    try{
<<<<<<< HEAD
        const { id } = req.user!.id;
        const updateData: Partial<MUser> = req.body;
=======
        const { id } = req.user as IPayloadUser;
        const updateData: Partial<WithId<MUser>> = req.body;
>>>>>>> 9573934a

        //data cleaning 
        delete updateData.sub;
        delete (updateData as Partial<MUser>).createdAt;
        delete (updateData as Partial<MUser>)._id;

        if(Object.keys(updateData).length === 0){
            return res.status(400).send("No valid fields provided");
        }

        const updatedUser = await userService.editUser(id, updateData);

        if(!updatedUser){
            return res.status(404).send("Updated user not found")
        }

        return res.status(200).json(updatedUser);
        
    } catch(error){
        logger.error(`Error updating user.`, error);
        return res.status(500).send('Internal Server Error' );
    }
})

export default router;
<|MERGE_RESOLUTION|>--- conflicted
+++ resolved
@@ -32,13 +32,8 @@
 
 router.patch('/', async (req,res) => {
     try{
-<<<<<<< HEAD
-        const { id } = req.user!.id;
-        const updateData: Partial<MUser> = req.body;
-=======
         const { id } = req.user as IPayloadUser;
         const updateData: Partial<WithId<MUser>> = req.body;
->>>>>>> 9573934a
 
         //data cleaning 
         delete updateData.sub;
