import { Singleton } from "../models/classes/Singleton";
import MUser, { IUser } from "../db/models/MUser.model";
import RoleService from "./RoleService";
import { Types } from "mongoose";
import { LoggingService } from "./LoggingService";
import { IService } from "../models/interfaces/IService.interface";
import { EServiceLoadPriority } from "../models/enums/EServiceLoadPriority.enum";
<<<<<<< HEAD
import { ELeave } from "../models/enums/ELeave.enum";
=======
import { EUserType } from "../models/enums/EUserType.enum";
>>>>>>> cd41f0f9

/**
 * A service for managing user data, including their assigned roles.
 */
export class UserService implements IService {
    public static loadPriority: EServiceLoadPriority = EServiceLoadPriority.Medium;
    private roleService = RoleService;
    private logger = Singleton.getInstance(LoggingService);

    public async init(): Promise<void> {
        return Promise.resolve();
    }

    /**
     * Finds a user by their Google ID, updating their profile if they exist,
     * or creating a new user if they don't.
     * @param userData The user data received from Google.
     * @returns The created or updated user document.
     */
    public async addOrUpdateUser(userData: { googleId: string, email: string, displayName: string, picture?: string }): Promise<IUser> {
        const { googleId, email, picture, displayName } = userData;
        const user = await MUser.findOneAndUpdate(
            { googleId: googleId },
            {
                $set: { email, picture, displayName },
                $setOnInsert: { googleId, firstLogin: true }
            },
            { upsert: true, new: true, runValidators: true }
        );
        return user;
    }
    /**
     * @description
     * This is the new method to add a leave request for a specific user.
     * It finds the user by their ID and pushes a new leave object into their 'leave' array.
     * @param userId The ID of the user submitting the request.
     * @param leaveData The details of the leave request.
     * @returns The updated user document with the new leave request, or null if the user isn't found.
     */
    public async addLeaveRequest(userId: string, leaveData: { reason: string, startDate: Date, endDate: Date }): Promise<IUser | null> {
        if (!Types.ObjectId.isValid(userId)) {
            this.logger.warn(`Invalid ID string provided to addLeaveRequest: "${userId}"`);
            return null;
        }

        const { reason, startDate, endDate } = leaveData;

        const newLeaveRequest = {
            reason,
            startDate,
            endDate,
            approved: ELeave.Pending 
        };

        // Find the user and push the new leave request into their 'leave' array.
        return MUser.findByIdAndUpdate(
            userId,
            { $push: { leave: newLeaveRequest } },
            { new: true, runValidators: true } // 'new: true' returns the modified document
        );
    }

    /**
     * Finds a user by their MongoDB document ID.
     * @param id The user's ObjectId as a string.
     * @returns The user document or null if not found or ID is invalid.
     */
    public async getUser(id: string): Promise<IUser | null> {
        if (!Types.ObjectId.isValid(id)) {
            this.logger.warn(`Invalid ID string provided to getUser: "${id}"`);
            return null;
        }
        return MUser.findById(id).populate('roles');
    }
    
    /**
     * Updates a user's profile information.
     * @param id The ID of the user to edit.
     * @param updateData An object containing the fields to update.
     * @returns The updated user document or null if not found.
     */
    public async editUser(id: string, updateData: Partial<Pick<IUser, 'displayName' | 'picture'>>): Promise<IUser | null> {
        if (!Types.ObjectId.isValid(id)) {
            this.logger.warn(`Invalid ID string provided to editUser: "${id}"`);
            return null;
        }
        const updatePayload = { ...updateData, firstLogin: false };
        return MUser.findByIdAndUpdate(id, { $set: updatePayload }, { new: true, runValidators: true });
    }

    /**
     * Assigns a role to a user, enforcing hierarchy rules.
     * @param performingUserId The ID of the user performing the action.
     * @param targetUserId The ID of the user to whom the role will be assigned.
     * @param roleId The ID of the role to assign.
     */
    public async assignRoleToUser(performingUserId: string, targetUserId: string, roleId: string, isAdmin: boolean = false): Promise<IUser> {
        const performingUser = await MUser.findById(performingUserId).populate('roles');
        if (!performingUser) throw new Error("Performing user not found.");

        const performingUserDescendants = await this.roleService.getDescendantRoleIds(performingUser.roles as Types.ObjectId[]);
        
        if (!performingUserDescendants.has(roleId) && !isAdmin) {
            throw new Error("Forbidden: You can only assign roles that are below your own in the hierarchy.");
        }

        await MUser.updateOne({ _id: targetUserId }, { $addToSet: { roles: roleId } });
        
        return (await MUser.findById(targetUserId).populate('roles'))!;
    }

    /**
     * Removes a role from a user, enforcing hierarchy rules.
     * @param performingUserId The ID of the user performing the action.
     * @param targetUserId The ID of the user from whom the role will be removed.
     * @param roleId The ID of the role to remove.
     */
    public async removeRoleFromUser(performingUserId: string, targetUserId: string, roleId: string, isAdmin: boolean = false): Promise<IUser> {
        const performingUser = await MUser.findById(performingUserId).populate('roles');
        if (!performingUser) throw new Error("Performing user not found.");

        const performingUserDescendants = await this.roleService.getDescendantRoleIds(performingUser.roles as Types.ObjectId[]);

        if (!performingUserDescendants.has(roleId) && !isAdmin) {
            throw new Error("Forbidden: You can only manage roles that are below your own in the hierarchy.");
        }

        await MUser.updateOne({ _id: targetUserId }, { $pull: { roles: roleId } });

        return (await MUser.findById(targetUserId).populate('roles'))!;
    }

    /**
     * Approves a user
     * @param targetUserId The ID of the user whom will be approved.
     */
    public async approveUser(targetUserId: string): Promise<IUser> {
        await MUser.updateOne({ _id: targetUserId }, { $set: { pending: false } });

        return (await MUser.findById(targetUserId).populate('roles'))!;
    }

    /**
     * Disables a user
     * @param targetUserId The ID of the user whom will be disabled.
     */
    public async disableUser(targetUserId: string): Promise<IUser> {
        await MUser.updateOne({ _id: targetUserId }, { $set: { disabled: true } });

        return (await MUser.findById(targetUserId).populate('roles'))!;
    }

    /**
     * Enables a user
     * @param targetUserId The ID of the user whom will be enabled.
     */
    public async enableUser(targetUserId: string): Promise<IUser> {
        await MUser.updateOne({ _id: targetUserId }, { $set: { disabled: false } });

        return (await MUser.findById(targetUserId).populate('roles'))!;
    }

    /**
     * Updates a user type
     * @param targetUserId The ID of the user whom will be enabled.
     * @param type The type the user will be updated to.
     */
    public async updateUserType(targetUserId: string, type: EUserType): Promise<IUser> {
        await MUser.updateOne({ _id: targetUserId }, { $set: { type } });

        return (await MUser.findById(targetUserId).populate('roles'))!;
    }
}

export default Singleton.getInstance(UserService);<|MERGE_RESOLUTION|>--- conflicted
+++ resolved
@@ -5,11 +5,8 @@
 import { LoggingService } from "./LoggingService";
 import { IService } from "../models/interfaces/IService.interface";
 import { EServiceLoadPriority } from "../models/enums/EServiceLoadPriority.enum";
-<<<<<<< HEAD
 import { ELeave } from "../models/enums/ELeave.enum";
-=======
 import { EUserType } from "../models/enums/EUserType.enum";
->>>>>>> cd41f0f9
 
 /**
  * A service for managing user data, including their assigned roles.
