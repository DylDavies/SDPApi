--- conflicted
+++ resolved
@@ -3,12 +3,8 @@
 import RoleService from "./RoleService";
 import { Types } from "mongoose";
 import { LoggingService } from "./LoggingService";
-<<<<<<< HEAD
-import { ILeave } from "../models/interfaces/ILeave.interface";
-=======
 import { IService } from "../models/interfaces/IService.interface";
 import { EServiceLoadPriority } from "../models/enums/EServiceLoadPriority.enum";
->>>>>>> 454fb34c
 
 /**
  * A service for managing user data, including their assigned roles.
@@ -40,32 +36,6 @@
         );
         return user;
     }
-     public async addLeave(id: string, leave: ILeave) {
-            const result = await this._mongoService.getCollections().users.findOneAndUpdate(
-                { _id: new ObjectId(id)},
-                { 
-                    $set: {
-                        approved: leave.approved,
-                        startDate: leave.startDate,
-                        endDate: leave.endDate
-                    },
-                    $setOnInsert: {
-                        tutorName: leave.tutorName,
-                        reason: leave.reason,
-                        startDate: leave.startDate,
-                        endDate: leave.endDate,
-                        approved: leave.approved
-                        
-                    }
-                },
-                { 
-                    upsert: true,
-                    returnDocument: 'after'
-                }
-            );
-    
-            return result as WithId<MUser> | null;
-        }
 
     /**
      * Finds a user by their MongoDB document ID.
