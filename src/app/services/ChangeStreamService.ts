import { IService } from '../models/interfaces/IService.interface';
import { Singleton } from '../models/classes/Singleton';
import { LoggingService } from './LoggingService';
import MUser from '../db/models/MUser.model';
import MRole from '../db/models/MRole.model';
import SocketService from './SocketService';
import { EServiceLoadPriority } from '../models/enums/EServiceLoadPriority.enum';
import { ESocketMessage } from '../models/enums/ESocketMessage.enum';
import MProficiencies from '../db/models/MProficiencies.model';
<<<<<<< HEAD
import MExtraWork from '../db/models/MExtraWork.model';

=======
import MSidebar from '../db/models/MSidebar.model';
import MBadge from '../db/models/MBadge.model';
>>>>>>> fcfd8152
/**
 * Listens to MongoDB change streams and broadcasts events via the SocketService.
 */
export class ChangeStreamService implements IService {
    public static loadPriority: EServiceLoadPriority = EServiceLoadPriority.Medium;
    private logger = Singleton.getInstance(LoggingService);
    private socketService = SocketService;

    public async init(): Promise<void> {
        try {
            MUser.watch().on('change', (change) => {
                if (change.updateDescription?.updatedFields.theme) return;

                if (change.operationType === 'update' && change.documentKey._id) {
                    const userId = change.documentKey._id.toString();

                    this.logger.info(`Change detected in 'users' collection for user ${userId}: ${change.operationType}`);

                    this.socketService.emitToUser(userId, ESocketMessage.CurrentUserUpdate, { change });

                    this.socketService.broadcastToTopic(ESocketMessage.UsersUpdated, { change });
                } else {
                    this.logger.info(`Change detected in 'users' collection: ${change.operationType}`);
                    this.socketService.broadcastToTopic(ESocketMessage.UsersUpdated, { change });
                }
            });

            MRole.watch().on('change', (change) => {
                this.logger.info(`Change detected in 'roles' collection: ${change.operationType}`);
                this.socketService.broadcastToTopic(ESocketMessage.RolesUpdated, { change });
            });

            MProficiencies.watch().on('change', (change) =>{
                this.logger.info(`Change detected in 'proficiencies' collection: ${ change }`);
                this.socketService.broadcastToTopic(ESocketMessage.ProficienciesUpdated, { change });
            });

            MSidebar.watch().on('change', (change) => {
                this.logger.info(`Change detected in 'SidebarItem' collection: ${ change }`);
                this.socketService.broadcastToTopic(ESocketMessage.SidebarUpdated, { change });
            })

<<<<<<< HEAD
            MExtraWork.watch().on('change', (change) => {
                this.logger.info(`Change detected in 'extrawork' collection: ${change.operationType}`);
                this.socketService.broadcastToTopic(ESocketMessage.ExtraWorkUpdated, { change });
=======
            MBadge.watch().on('change', (change) =>{
                this.logger.info(`Change detected in 'badges' collection: ${change.operationType}`);
                this.socketService.broadcastToTopic(ESocketMessage.BadgesUpdated, { change });
>>>>>>> fcfd8152
            });

            this.logger.info('Now watching database collections for changes...');
        } catch (error) {
            this.logger.error('Failed to initialize Change Stream Service', error);
            throw error;
        }
    }
}

export default Singleton.getInstance(ChangeStreamService);<|MERGE_RESOLUTION|>--- conflicted
+++ resolved
@@ -7,13 +7,10 @@
 import { EServiceLoadPriority } from '../models/enums/EServiceLoadPriority.enum';
 import { ESocketMessage } from '../models/enums/ESocketMessage.enum';
 import MProficiencies from '../db/models/MProficiencies.model';
-<<<<<<< HEAD
 import MExtraWork from '../db/models/MExtraWork.model';
-
-=======
 import MSidebar from '../db/models/MSidebar.model';
 import MBadge from '../db/models/MBadge.model';
->>>>>>> fcfd8152
+
 /**
  * Listens to MongoDB change streams and broadcasts events via the SocketService.
  */
@@ -56,15 +53,16 @@
                 this.socketService.broadcastToTopic(ESocketMessage.SidebarUpdated, { change });
             })
 
-<<<<<<< HEAD
+
             MExtraWork.watch().on('change', (change) => {
                 this.logger.info(`Change detected in 'extrawork' collection: ${change.operationType}`);
                 this.socketService.broadcastToTopic(ESocketMessage.ExtraWorkUpdated, { change });
-=======
+            });
+
             MBadge.watch().on('change', (change) =>{
                 this.logger.info(`Change detected in 'badges' collection: ${change.operationType}`);
                 this.socketService.broadcastToTopic(ESocketMessage.BadgesUpdated, { change });
->>>>>>> fcfd8152
+
             });
 
             this.logger.info('Now watching database collections for changes...');
