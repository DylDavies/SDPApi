import { IService } from '../models/interfaces/IService.interface';
import { Singleton } from '../models/classes/Singleton';
import { LoggingService } from './LoggingService';
import MUser from '../db/models/MUser.model';
import MRole from '../db/models/MRole.model';
import SocketService from './SocketService';
import { EServiceLoadPriority } from '../models/enums/EServiceLoadPriority.enum';
import { ESocketMessage } from '../models/enums/ESocketMessage.enum';
import MProficiencies from '../db/models/MProficiencies.model';
import MExtraWork from '../db/models/MExtraWork.model';
import MSidebar from '../db/models/MSidebar.model';
import MBadge from '../db/models/MBadge.model';
<<<<<<< HEAD
=======
import MEvent from '../db/models/MEvent.model';
>>>>>>> 02e2e32d

/**
 * Listens to MongoDB change streams and broadcasts events via the SocketService.
 */
export class ChangeStreamService implements IService {
    public static loadPriority: EServiceLoadPriority = EServiceLoadPriority.Medium;
    private logger = Singleton.getInstance(LoggingService);
    private socketService = SocketService;

    public async init(): Promise<void> {
        try {
            MUser.watch().on('change', (change) => {
                if (change.updateDescription?.updatedFields.theme) return;

                if (change.operationType === 'update' && change.documentKey._id) {
                    const userId = change.documentKey._id.toString();

                    this.logger.info(`Change detected in 'users' collection for user ${userId}: ${change.operationType}`);

                    this.socketService.emitToUser(userId, ESocketMessage.CurrentUserUpdate, { change });

                    this.socketService.broadcastToTopic(ESocketMessage.UsersUpdated, { change });
                } else {
                    this.logger.info(`Change detected in 'users' collection: ${change.operationType}`);
                    this.socketService.broadcastToTopic(ESocketMessage.UsersUpdated, { change });
                }
            });

            MRole.watch().on('change', (change) => {
                this.logger.info(`Change detected in 'roles' collection: ${change.operationType}`);
                this.socketService.broadcastToTopic(ESocketMessage.RolesUpdated, { change });
            });

            MProficiencies.watch().on('change', (change) =>{
                this.logger.info(`Change detected in 'proficiencies' collection: ${ change }`);
                this.socketService.broadcastToTopic(ESocketMessage.ProficienciesUpdated, { change });
            });

            MSidebar.watch().on('change', (change) => {
                this.logger.info(`Change detected in 'SidebarItem' collection: ${ change }`);
                this.socketService.broadcastToTopic(ESocketMessage.SidebarUpdated, { change });
            })


            MExtraWork.watch().on('change', (change) => {
                this.logger.info(`Change detected in 'extrawork' collection: ${change.operationType}`);
                this.socketService.broadcastToTopic(ESocketMessage.ExtraWorkUpdated, { change });
            });

            MBadge.watch().on('change', (change) =>{
                this.logger.info(`Change detected in 'badges' collection: ${change.operationType}`);
                this.socketService.broadcastToTopic(ESocketMessage.BadgesUpdated, { change });

            });

            MEvent.watch().on('change', async (change) => {
                this.logger.info(`Change detected in 'events' collection: ${change.operationType}`);

                // Broadcast to the general topic for all users
                this.socketService.broadcastToTopic(ESocketMessage.EventsUpdated, { change });

                // Send a targeted notification to the student and tutor
                if (change.operationType === 'insert' || change.operationType === 'update') {
                    const event = await MEvent.findById(change.documentKey._id);
                    if (event) {
                        const studentId = event.student.toString();
                        const tutorId = event.tutor.toString();
                        this.socketService.emitToUser(studentId, ESocketMessage.EventsUpdated, { change });
                        this.socketService.emitToUser(tutorId, ESocketMessage.EventsUpdated, { change });
                    }
                }
            });

            this.logger.info('Now watching database collections for changes...');
        } catch (error) {
            this.logger.error('Failed to initialize Change Stream Service', error);
            throw error;
        }
    }
}

export default Singleton.getInstance(ChangeStreamService);<|MERGE_RESOLUTION|>--- conflicted
+++ resolved
@@ -10,10 +10,7 @@
 import MExtraWork from '../db/models/MExtraWork.model';
 import MSidebar from '../db/models/MSidebar.model';
 import MBadge from '../db/models/MBadge.model';
-<<<<<<< HEAD
-=======
 import MEvent from '../db/models/MEvent.model';
->>>>>>> 02e2e32d
 
 /**
  * Listens to MongoDB change streams and broadcasts events via the SocketService.
