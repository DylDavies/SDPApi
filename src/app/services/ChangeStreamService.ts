--- conflicted
+++ resolved
@@ -7,12 +7,8 @@
 import { EServiceLoadPriority } from '../models/enums/EServiceLoadPriority.enum';
 import { ESocketMessage } from '../models/enums/ESocketMessage.enum';
 import MProficiencies from '../db/models/MProficiencies.model';
-<<<<<<< HEAD
 import MSidebar from '../db/models/MSidebar.model';
-=======
 import MBadge from '../db/models/MBadge.model';
->>>>>>> eb5afd81
-
 /**
  * Listens to MongoDB change streams and broadcasts events via the SocketService.
  */
@@ -50,17 +46,15 @@
                 this.socketService.broadcastToTopic(ESocketMessage.ProficienciesUpdated, { change });
             });
 
-<<<<<<< HEAD
             MSidebar.watch().on('change', (change) => {
                 this.logger.info(`Change detected in 'SidebarItem' collection: ${ change }`);
                 this.socketService.broadcastToTopic(ESocketMessage.SidebarUpdated, { change });
             })
-=======
+
             MBadge.watch().on('change', (change) =>{
                 this.logger.info(`Change detected in 'badges' collection: ${change.operationType}`);
                 this.socketService.broadcastToTopic(ESocketMessage.BadgesUpdated, { change });
             });
->>>>>>> eb5afd81
 
             this.logger.info('Now watching database collections for changes...');
         } catch (error) {
