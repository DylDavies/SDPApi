--- conflicted
+++ resolved
@@ -3,12 +3,8 @@
 import { Singleton } from "../models/classes/Singleton";
 import MMission, { IMissions } from "../db/models/MMissions.model";
 import { Types } from "mongoose";
-<<<<<<< HEAD
 import { EMissionStatus } from "../models/enums/EMissions.enum";
-=======
-import { EMissionStatus } from "../models/enums/EMissions.enum"; // Make sure to create this enum file
 import PayslipService from "./PayslipService";
->>>>>>> d8747c41
 
 export class MissionService implements IService {
     public static loadPriority: EServiceLoadPriority = EServiceLoadPriority.Low;
