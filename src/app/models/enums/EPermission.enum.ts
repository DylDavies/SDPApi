--- conflicted
+++ resolved
@@ -35,15 +35,13 @@
     // Proficiency Management Permissions
     PROFICIENCIES_MANAGE = 'proficiencies:manage',
 
-<<<<<<< HEAD
     // Badge Management Permissions
     BADGES_CREATE = 'badges:create',
     BADGES_MANAGE = 'badges:manage',
     BADGES_VIEW = 'badges:view',
     BADGES_VIEW_REQUIREMENTS = 'badges:view_requirements',
     BADGES_MANAGE_REQUIREMENTS = 'badges:manage_requirements',
- 
-=======
-    NOTIFICATIONS_VIEW = 'notifications:view'
->>>>>>> a0ff4a86
+
+    NOTIFICATIONS_VIEW = 'notifications:view',
+
 }