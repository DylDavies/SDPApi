--- conflicted
+++ resolved
@@ -35,10 +35,8 @@
     // Proficiency Management Permissions
     PROFICIENCIES_MANAGE = 'proficiencies:manage',
 
-<<<<<<< HEAD
     // Sidebar Management
-    SIDEBAR_MANAGE = 'sidebar:manage'
-=======
+    SIDEBAR_MANAGE = 'sidebar:manage',
+
     NOTIFICATIONS_VIEW = 'notifications:view'
->>>>>>> a0ff4a86
 }