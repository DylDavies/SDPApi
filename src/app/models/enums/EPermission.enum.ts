/**
 * Defines all possible granular permissions available in the system.
 * These are the fundamental building blocks for roles.
 * Using a string enum makes them readable in the database and JWTs.
 */
export enum EPermission {
    // Role Management Permissions
    ROLES_CREATE = 'roles:create',
    ROLES_VIEW = 'roles:view',
    ROLES_EDIT = 'roles:edit',
    ROLES_DELETE = 'roles:delete',

    // User Management Permissions
    USERS_VIEW = 'users:view',
    USERS_MANAGE_ROLES = 'users:manage_roles', // Assign/remove roles from users
    USERS_EDIT = 'users:edit',
    USERS_DELETE = 'users:delete',
    VIEW_USER_PROFILE = 'users:view_profile',

    // Page/Feature Access Permissions
    DASHBOARD_VIEW = 'dashboard:view',
    ADMIN_DASHBOARD_VIEW = 'admin_dashboard:view',
    PROFILE_PAGE_VIEW = 'profile_page:view',

    // Bundle Management Permissions
    BUNDLES_CREATE = 'bundles:create',
    BUNDLES_VIEW = 'bundles:view',
    BUNDLES_EDIT = 'bundles:edit',
    BUNDLES_DELETE = 'bundles:delete',
    BUNDLES_APPROVE = 'bundles:approve',

    //Leave Management Permissions
    LEAVE_MANAGE = "leave:manage",

    // Proficiency Management Permissions
    PROFICIENCIES_MANAGE = 'proficiencies:manage',

<<<<<<< HEAD
    // Remark Management Permissions
    REMARKS_MANAGE = 'remarks:manage',
=======
    // Sidebar Management
    SIDEBAR_MANAGE = 'sidebar:manage',
>>>>>>> fcfd8152

    // Badge Management Permissions
    BADGES_CREATE = 'badges:create',
    BADGES_MANAGE = 'badges:manage',
    BADGES_VIEW = 'badges:view',
    BADGES_VIEW_REQUIREMENTS = 'badges:view_requirements',
    BADGES_MANAGE_REQUIREMENTS = 'badges:manage_requirements',

    NOTIFICATIONS_VIEW = 'notifications:view'
}<|MERGE_RESOLUTION|>--- conflicted
+++ resolved
@@ -33,15 +33,10 @@
     LEAVE_MANAGE = "leave:manage",
 
     // Proficiency Management Permissions
-    PROFICIENCIES_MANAGE = 'proficiencies:manage',
+    PROFICIENCIES_MANAGE = 'proficiencies:manage',,
 
-<<<<<<< HEAD
-    // Remark Management Permissions
-    REMARKS_MANAGE = 'remarks:manage',
-=======
     // Sidebar Management
     SIDEBAR_MANAGE = 'sidebar:manage',
->>>>>>> fcfd8152
 
     // Badge Management Permissions
     BADGES_CREATE = 'badges:create',
@@ -50,5 +45,7 @@
     BADGES_VIEW_REQUIREMENTS = 'badges:view_requirements',
     BADGES_MANAGE_REQUIREMENTS = 'badges:manage_requirements',
 
-    NOTIFICATIONS_VIEW = 'notifications:view'
+    NOTIFICATIONS_VIEW = 'notifications:view'    // Remark Management Permissions
+    REMARKS_MANAGE = 'remarks:manage',
+
 }