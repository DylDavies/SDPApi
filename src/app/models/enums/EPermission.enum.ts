--- conflicted
+++ resolved
@@ -35,12 +35,9 @@
     // Proficiency Management Permissions
     PROFICIENCIES_MANAGE = 'proficiencies:manage',
 
-<<<<<<< HEAD
     // Sidebar Management
     SIDEBAR_MANAGE = 'sidebar:manage',
 
-    NOTIFICATIONS_VIEW = 'notifications:view'
-=======
     // Badge Management Permissions
     BADGES_CREATE = 'badges:create',
     BADGES_MANAGE = 'badges:manage',
@@ -48,7 +45,5 @@
     BADGES_VIEW_REQUIREMENTS = 'badges:view_requirements',
     BADGES_MANAGE_REQUIREMENTS = 'badges:manage_requirements',
 
-    NOTIFICATIONS_VIEW = 'notifications:view',
-
->>>>>>> eb5afd81
+    NOTIFICATIONS_VIEW = 'notifications:view'
 }