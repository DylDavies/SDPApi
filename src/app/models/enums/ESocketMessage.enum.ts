--- conflicted
+++ resolved
@@ -3,11 +3,7 @@
     CurrentUserUpdate = "current-user-updated",
     RolesUpdated = "roles-updated",
     ProficienciesUpdated = "proficiencies-updated",
-<<<<<<< HEAD
     SidebarUpdated = "sidebar-updated",
+    BadgesUpdated = "badges-updated",
     NotificationsUpdated = "notifications-updated"
-=======
-    BadgesUpdated = "badges-updated",
-    NotificationsUpdated = "notifications-updated",
->>>>>>> eb5afd81
 }