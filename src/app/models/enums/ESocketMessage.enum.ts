export enum ESocketMessage {
    UsersUpdated = "user-updated",
    CurrentUserUpdate = "current-user-updated",
    RolesUpdated = "roles-updated",
    ProficienciesUpdated = "proficiencies-updated",
<<<<<<< HEAD
    ExtraWorkUpdated = "extra-work-updated"
=======
    SidebarUpdated = "sidebar-updated",
    BadgesUpdated = "badges-updated",
    NotificationsUpdated = "notifications-updated"
>>>>>>> fcfd8152
}<|MERGE_RESOLUTION|>--- conflicted
+++ resolved
@@ -3,11 +3,9 @@
     CurrentUserUpdate = "current-user-updated",
     RolesUpdated = "roles-updated",
     ProficienciesUpdated = "proficiencies-updated",
-<<<<<<< HEAD
     ExtraWorkUpdated = "extra-work-updated"
-=======
     SidebarUpdated = "sidebar-updated",
     BadgesUpdated = "badges-updated",
     NotificationsUpdated = "notifications-updated"
->>>>>>> fcfd8152
+
 }